--- conflicted
+++ resolved
@@ -2,7 +2,6 @@
 
 This is a [Singer](https://singer.io) tap that produces JSON-formatted data following the [Singer spec](https://github.com/singer-io/getting-started/blob/master/SPEC.md).
 
-<<<<<<< HEAD
 This tap:
 - Pulls raw data from the AdWords API
 - Extracts the following resources from AdWords for a one or more accounts:
@@ -14,9 +13,6 @@
 - Supports MCC AdWords accounts
 - Outputs the schema for each resource
 - Incrementally pulls data based on the input state
-
-=======
->>>>>>> 80452770
 
 ## Quick start
 
