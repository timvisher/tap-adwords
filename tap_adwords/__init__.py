--- conflicted
+++ resolved
@@ -239,13 +239,7 @@
 
     return data
 
-<<<<<<< HEAD
-def sync_report_for_day(stream_name, stream_schema, sdk_client, start, field_list):
-    LOGGER.info("%s from %s to %s",  stream_name, start.strftime('%Y%m%d'), start.strftime('%Y%m%d'))
-
-=======
 def sync_report_for_day(stream_name, stream_schema, sdk_client, start, field_list): # pylint: disable=too-many-locals
->>>>>>> 186ae202
     report_downloader = sdk_client.GetReportDownloader(version=VERSION)
     customer_id = sdk_client.client_customer_id
     report = {
